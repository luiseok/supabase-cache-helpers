{
  "name": "@supabase-cache-helpers/postgrest-fetcher",
  "version": "0.1.5",
  "main": "./dist/index.js",
  "source": "./src/index.ts",
  "types": "./dist/index.d.ts",
  "files": [
    "dist/**"
  ],
  "repository": {
    "type": "git",
    "url": "git+https://github.com/psteinroe/supabase-cache-helpers.git",
    "directory": "packages/postgrest-fetcher"
  },
  "keywords": [
    "Supabase",
    "PostgREST"
  ],
  "publishConfig": {
    "access": "public"
  },
  "license": "MIT",
  "scripts": {
    "build": "tsup",
    "test": "jest --coverage",
    "clean": "rm -rf .turbo && rm -rf lint-results && rm -rf .nyc_output && rm -rf node_modules && rm -rf dist",
    "lint": "eslint src/**",
    "lint:report": "eslint src/** --format json --output-file ./lint-results/postgrest-fetcher.json",
    "lint:fix": "eslint src/** --fix",
    "typecheck": "tsc --pretty --noEmit",
    "format:write": "prettier --write \"src/**/*.{ts,tsx,md}\" \"__tests__/**/*.{ts,tsx,md}\"",
    "format:check": "prettier --check \"src/**/*.{ts,tsx,md}\" \"__tests__/**/*.{ts,tsx,md}\""
  },
  "jest": {
    "preset": "@supabase-cache-helpers/jest-presets/jest/node"
  },
  "dependencies": {
    "lodash": "^4.17.21",
    "@supabase-cache-helpers/postgrest-shared": "workspace:*",
    "@supabase-cache-helpers/postgrest-filter": "workspace:*"
  },
  "devDependencies": {
    "@supabase/supabase-js": "2.1.0",
    "@supabase/postgrest-js": "1.1.0",
    "@types/jest": "29.5.0",
    "@types/lodash": "4.14.184",
    "dotenv": "16.0.1",
<<<<<<< HEAD
    "eslint": "8.30.0",
    "@supabase-cache-helpers/eslint-config-custom": "workspace:*",
    "@supabase-cache-helpers/prettier-config": "workspace:*",
    "jest": "29.3.1",
    "@supabase-cache-helpers/jest-presets": "workspace:*",
    "ts-jest": "29.0.3",
    "@supabase-cache-helpers/tsconfig": "workspace:*",
    "tsup": "6.5.0",
=======
    "eslint": "8.36.0",
    "eslint-config-custom": "workspace:*",
    "jest": "29.5.0",
    "jest-presets": "workspace:*",
    "ts-jest": "29.0.3",
    "tsconfig": "workspace:*",
    "tsup": "6.6.3",
>>>>>>> f366368a
    "typescript": "4.9.3"
  }
}<|MERGE_RESOLUTION|>--- conflicted
+++ resolved
@@ -45,7 +45,6 @@
     "@types/jest": "29.5.0",
     "@types/lodash": "4.14.184",
     "dotenv": "16.0.1",
-<<<<<<< HEAD
     "eslint": "8.30.0",
     "@supabase-cache-helpers/eslint-config-custom": "workspace:*",
     "@supabase-cache-helpers/prettier-config": "workspace:*",
@@ -54,15 +53,6 @@
     "ts-jest": "29.0.3",
     "@supabase-cache-helpers/tsconfig": "workspace:*",
     "tsup": "6.5.0",
-=======
-    "eslint": "8.36.0",
-    "eslint-config-custom": "workspace:*",
-    "jest": "29.5.0",
-    "jest-presets": "workspace:*",
-    "ts-jest": "29.0.3",
-    "tsconfig": "workspace:*",
-    "tsup": "6.6.3",
->>>>>>> f366368a
     "typescript": "4.9.3"
   }
 }