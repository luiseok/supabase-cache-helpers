{
  "name": "@supabase-cache-helpers/storage-swr",
  "version": "0.1.4",
  "main": "./dist/index.js",
  "source": "./src/index.ts",
  "types": "./dist/index.d.ts",
  "files": [
    "dist/**"
  ],
  "publishConfig": {
    "access": "public"
  },
  "license": "MIT",
  "scripts": {
    "build": "tsup",
    "test": "jest --coverage --runInBand",
    "clean": "rm -rf .turbo && rm -rf lint-results && rm -rf .nyc_output && rm -rf node_modules && rm -rf dist",
    "lint": "eslint src/**",
    "lint:report": "eslint src/** --format json --output-file ./lint-results/storage-swr.json",
    "lint:fix": "eslint src/** --fix",
    "typecheck": "tsc --pretty --noEmit",
    "format:write": "prettier --write \"src/**/*.{ts,tsx,md}\" \"__tests__/**/*.{ts,tsx,md}\"",
    "format:check": "prettier --check \"src/**/*.{ts,tsx,md}\" \"__tests__/**/*.{ts,tsx,md}\""
  },
  "keywords": [
    "Supabase",
    "Storage",
    "Cache",
    "SWR"
  ],
  "repository": {
    "type": "git",
    "url": "git+https://github.com/psteinroe/supabase-cache-helpers.git",
    "directory": "packages/storage-swr"
  },
  "peerDependencies": {
    "swr": "^2.0.0",
    "react": "^16.11.0 || ^17.0.0 || ^18.0.0",
    "@supabase/storage-js": "^2.4.0"
  },
  "jest": {
    "preset": "@supabase-cache-helpers/jest-presets/jest/node"
  },
  "devDependencies": {
    "@supabase/supabase-js": "2.15.0",
    "@supabase/storage-js": "2.4.0",
    "@testing-library/react": "13.4.0",
    "@testing-library/jest-dom": "5.16.5",
    "jest-environment-jsdom": "29.5.0",
    "@types/jest": "29.5.0",
    "@types/lodash": "4.14.184",
    "dotenv": "16.0.1",
    "eslint": "8.30.0",
    "@supabase-cache-helpers/eslint-config-custom": "workspace:*",
    "jest": "29.5.0",
    "@supabase-cache-helpers/jest-presets": "workspace:*",
    "@supabase-cache-helpers/prettier-config": "workspace:*",
    "ts-jest": "29.0.3",
<<<<<<< HEAD
    "@supabase-cache-helpers/tsconfig": "workspace:*",
    "tsup": "6.5.0",
=======
    "tsconfig": "workspace:*",
    "tsup": "6.7.0",
>>>>>>> bd00738d
    "react": "18.2.0",
    "@types/react": "18.0.17",
    "react-dom": "18.2.0",
    "typescript": "4.9.3"
  },
  "dependencies": {
    "@supabase-cache-helpers/storage-fetcher": "workspace:*",
    "@supabase-cache-helpers/storage-mutate": "workspace:*"
  }
}<|MERGE_RESOLUTION|>--- conflicted
+++ resolved
@@ -56,13 +56,8 @@
     "@supabase-cache-helpers/jest-presets": "workspace:*",
     "@supabase-cache-helpers/prettier-config": "workspace:*",
     "ts-jest": "29.0.3",
-<<<<<<< HEAD
     "@supabase-cache-helpers/tsconfig": "workspace:*",
-    "tsup": "6.5.0",
-=======
-    "tsconfig": "workspace:*",
     "tsup": "6.7.0",
->>>>>>> bd00738d
     "react": "18.2.0",
     "@types/react": "18.0.17",
     "react-dom": "18.2.0",
