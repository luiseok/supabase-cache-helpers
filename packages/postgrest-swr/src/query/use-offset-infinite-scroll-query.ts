--- conflicted
+++ resolved
@@ -68,11 +68,7 @@
   Schema extends GenericSchema,
   Table extends Record<string, unknown>,
   Result extends Record<string, unknown>,
-<<<<<<< HEAD
-  RelationName,
-=======
   RelationName = unknown,
->>>>>>> 434aca81
   Relationships = unknown,
 >(
   query: PostgrestTransformBuilder<
